//! Utilities to be used when developing backends and middleware.
<<<<<<< HEAD
//!
//! Writing a backend
//! =================
//!
//! Custom backends do not need to be in the `rsynth` crate, you can write
//! a backend in a separate crate. If you encounter problems that prevent you
//! from writing your backend in a separate crate (e.g., we have forgotter to
//! mark something as `pub`), let us know by opening an issue.
//!
//! Creating an input buffer and an output buffer
//! ---------------------------------------------
//!
//! When you pass `*[&[f32]]` for the input buffer and `&mut[&mut[f32]]`
//! for the output buffer, you may face the challenge that you can get
//! the buffers for each channel and you can `collect()` them into a `Vec`,
//! but you don't want to allocate that `Vec` in the realtime thread.
//! In order you to help overcome this problem, we provide the `VecStorage`
//! and `VecStorageMut`, which you can pre-allocate and re-use for every
//! call to `render_buffer` with different lifetimes of the slices.
//!
//! Writing a custom trait
//! ----------------------
//!
//! When the backend needs a special trait to be implemented by the plugin,
//! ideally all middleware should "pass trough" this trait. The middleware
//! does this by implementing the `Transparent` trait. The backend needs
//! to be able to "look trough" the middleware. This can be achieved by using
//! a blanket impl as follows:
//! ```
//! impl<T> MyCustomTrait for T
//! where
//!    T: Transparent,
//!    <T as Transparent>::Inner: VstPlugin,
//! {
//!     // ...
//! }
//! ```
//!
//! Writing custom events
//! ---------------------
//!
//! See below.
//!
//! Publishing a backend crate
//! --------------------------
//!
//! When you publish a backend crate, let us know, so that we can link to it in
//! our documentation.
//!
//! Writing middleware
//! ==================
//!
pub mod vecstorage;
#[macro_use]
pub mod specialize;
#[macro_use]
pub mod compatibility;
=======
pub mod vecstorage;
pub mod transparent;
>>>>>>> f9cbfbc3
<|MERGE_RESOLUTION|>--- conflicted
+++ resolved
@@ -1,5 +1,4 @@
 //! Utilities to be used when developing backends and middleware.
-<<<<<<< HEAD
 //!
 //! Writing a backend
 //! =================
@@ -28,11 +27,11 @@
 //! does this by implementing the `Transparent` trait. The backend needs
 //! to be able to "look trough" the middleware. This can be achieved by using
 //! a blanket impl as follows:
-//! ```
+//! ```ignore
 //! impl<T> MyCustomTrait for T
 //! where
 //!    T: Transparent,
-//!    <T as Transparent>::Inner: VstPlugin,
+//!    <T as Transparent>::Inner: MyCustomTrait,
 //! {
 //!     // ...
 //! }
@@ -53,11 +52,8 @@
 //! ==================
 //!
 pub mod vecstorage;
+pub mod transparent;
 #[macro_use]
 pub mod specialize;
 #[macro_use]
 pub mod compatibility;
-=======
-pub mod vecstorage;
-pub mod transparent;
->>>>>>> f9cbfbc3
