--- conflicted
+++ resolved
@@ -8,20 +8,10 @@
 //! See also the documentation of the [`vst_init`] macro.
 //!
 //! [`vst_init`]: ../../macro.vst_init.html
-<<<<<<< HEAD
-use backend::Event;
-use backend::Plugin;
-use backend::RawMidiEvent;
-use backend::Transparent;
-use backend::{
-    utilities::{VecStorage, VecStorageMut},
-    HostInterface,
-};
-=======
 use crate::dev_utilities::{vecstorage::{VecStorage, VecStorageMut}, transparent::Transparent};
 use crate::event::{RawMidiEvent, SysExEvent, EventHandler, Timed};
 use crate::Plugin;
->>>>>>> da939b7d
+use crate::backend::HostInterface;
 use core::cmp;
 use vst::api::Events;
 use vst::buffer::AudioBuffer;
@@ -58,13 +48,8 @@
 
 impl<P> VstPluginWrapper<P>
 where
-<<<<<<< HEAD
-    P: VstPlugin,
-    for<'a> P: Plugin<Event<RawMidiEvent<'a>, ()>, HostCallback>,
-=======
-    P: Plugin + VstPlugin + EventHandler<Timed<RawMidiEvent>>,
-    for<'a> P: EventHandler<Timed<SysExEvent<'a>>>
->>>>>>> da939b7d
+    P: Plugin<HostCallback> + VstPlugin + EventHandler<Timed<RawMidiEvent>, HostCallback>,
+    for<'a> P: EventHandler<Timed<SysExEvent<'a>>, HostCallback>
 {
     pub fn get_info(&self) -> Info {
         trace!("get_info");
@@ -173,11 +158,7 @@
                         time_in_frames: delta_frames as u32,
                         event: SysExEvent::new(payload),
                     };
-<<<<<<< HEAD
-                    self.plugin.handle_event(&event, &mut self.host);
-                }
-=======
-                    self.plugin.handle_event(event);
+                    self.plugin.handle_event(event, &mut self.host);
 
                     /*
                     let retrieved_buffer = event.event.into_inner();
@@ -192,9 +173,8 @@
                         time_in_frames: delta_frames as u32,
                         event: RawMidiEvent::new(data),
                     };
-                    self.plugin.handle_event(event);
+                    self.plugin.handle_event(event, &mut self.host);
                 },
->>>>>>> da939b7d
                 _ => (),
             }
         }
@@ -223,9 +203,6 @@
 ///   // Define your fields here
 /// }
 ///
-<<<<<<< HEAD
-/// use rsynth::backend::{HostInterface, vst_backend::VstPlugin};
-=======
 /// use rsynth::{
 ///     Plugin, 
 ///     event::{
@@ -234,9 +211,11 @@
 ///         RawMidiEvent,
 ///         SysExEvent
 ///     },
-///     backend::vst_backend::VstPlugin
+///     backend::{
+///         HostInterface,
+///         vst_backend::VstPlugin
+///     }
 /// };
->>>>>>> da939b7d
 /// use vst::plugin::Category;
 /// impl VstPlugin for MyPlugin {
 ///     // Implementation omitted for brevity.
@@ -247,14 +226,10 @@
 /// use asprim::AsPrim;
 /// use num_traits::Float;
 ///
-<<<<<<< HEAD
-/// impl<'e, U, H> Plugin<Event<RawMidiEvent<'e>, U>, H> for MyPlugin
+/// impl<H> Plugin<H> for MyPlugin
 /// where
 ///     H: HostInterface,
 /// {
-=======
-/// impl Plugin for MyPlugin {
->>>>>>> da939b7d
 ///     // Implementation omitted for brevity.
 /// #    const NAME: &'static str = "Example";
 /// #    const MAX_NUMBER_OF_AUDIO_INPUTS: usize = 1;
@@ -276,22 +251,21 @@
 /// #    {
 /// #        unimplemented!()
 /// #    }
-<<<<<<< HEAD
-/// #
-/// #    fn handle_event(&mut self, event: &Event<RawMidiEvent<'e>, U>, context: &mut H) {
-/// #        unimplemented!()
-/// #    }
-=======
 /// }
 /// 
-/// impl EventHandler<Timed<RawMidiEvent>> for MyPlugin {
-/// #    fn handle_event(&mut self, event: Timed<RawMidiEvent>) {}
+/// impl<H> EventHandler<Timed<RawMidiEvent>, H> for MyPlugin
+/// where
+///     H: HostInterface,
+/// {
+/// #    fn handle_event(&mut self, event: Timed<RawMidiEvent>, context: &mut H) {}
 ///     // Implementation omitted for brevity.
 /// }
-/// impl<'a> EventHandler<Timed<SysExEvent<'a>>> for MyPlugin {
-/// #    fn handle_event(&mut self, event: Timed<SysExEvent<'a>>) {}
+/// impl<'a, H> EventHandler<Timed<SysExEvent<'a>>, H> for MyPlugin
+/// where
+///     H: HostInterface,
+/// {
+/// #    fn handle_event(&mut self, event: Timed<SysExEvent<'a>>, context: &mut H) {}
 ///     // Implementation omitted for brevity.
->>>>>>> da939b7d
 /// }
 /// vst_init!(
 ///    fn init() -> MyPlugin {
