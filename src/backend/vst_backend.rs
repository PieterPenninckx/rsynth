--- conflicted
+++ resolved
@@ -142,17 +142,7 @@
                         time_in_frames: delta_frames as u32,
                         event: SysExEvent::new(payload),
                     };
-<<<<<<< HEAD
                     self.plugin.handle_event(event, &mut self.host);
-
-                    /*
-                    let retrieved_buffer = event.event.into_inner();
-
-                    mem::replace(&mut self.event_buffer, retrieved_buffer);
-                    */
-=======
-                    self.plugin.handle_event(event);
->>>>>>> 9021eb70
                 },
                 VstEvent::Midi(VstMidiEvent {
                                     data, delta_frames, ..
