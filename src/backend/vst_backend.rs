//! Wrapper for the VST backend.
//!
//! For an example, see `vst_synth.rs` in the `examples` folder.
//! `examples/test_synth.rs` contains the code that is shared for all backends and
//! `examples/vst_synth.rs` contains the jack-specific code.
//!
//! # Usage
//! See also the documentation of the [`vst_init`] macro.
//!
//! [`vst_init`]: ../../macro.vst_init.html
use dev_utilities::vecstorage::{VecStorage, VecStorageMut};
<<<<<<< HEAD
use backend::Plugin;
use backend::event::{EventHandler, Timed, RawMidiEvent, SysExEvent};
use backend::Transparent;
=======
use event::{Event, RawMidiEvent};
use crate::{Plugin, Transparent};
>>>>>>> 1f12ed3a
use core::cmp;
use vst::api::Events;
use vst::buffer::AudioBuffer;
use vst::channels::ChannelInfo;
use vst::event::{Event as VstEvent, SysExEvent as VstSysExEvent};
use vst::event::MidiEvent as VstMidiEvent;
use vst::plugin::Category;
use vst::plugin::{HostCallback, Info};

/// A VST plugin should implement this trait in addition to the `Plugin` trait.
pub trait VstPlugin {
    const PLUGIN_ID: i32;
    const CATEGORY: Category;
}

impl<T> VstPlugin for T
where
    T: Transparent,
    <T as Transparent>::Inner: VstPlugin,
{
    const PLUGIN_ID: i32 = T::Inner::PLUGIN_ID;
    const CATEGORY: Category = T::Inner::CATEGORY;
}

/// A struct used internally by the `vst_init` macro. Normally, plugin's do not need to use this.
pub struct VstPluginWrapper<P> {
    plugin: P,
    host: HostCallback,
    inputs_f32: VecStorage<[f32]>,
    outputs_f32: VecStorageMut<[f32]>,
    inputs_f64: VecStorage<[f64]>,
    outputs_f64: VecStorageMut<[f64]>,
    event_buffer: Vec<u8>
}

impl<P> VstPluginWrapper<P>
where
    P: Plugin + VstPlugin + EventHandler<Timed<RawMidiEvent>>,
    for<'a> P: EventHandler<Timed<SysExEvent<'a>>>
{
    pub fn get_info(&self) -> Info {
        trace!("get_info");
        Info {
            name: P::NAME.to_string(),
            inputs: P::MAX_NUMBER_OF_AUDIO_INPUTS as i32,
            outputs: P::MAX_NUMBER_OF_AUDIO_OUTPUTS as i32,
            unique_id: P::PLUGIN_ID,
            category: P::CATEGORY,
            ..Info::default()
        }
    }

    pub fn new(plugin: P, host: HostCallback) -> Self {
        Self {
            plugin,
            inputs_f32: VecStorage::with_capacity(P::MAX_NUMBER_OF_AUDIO_INPUTS),
            outputs_f32: VecStorageMut::with_capacity(P::MAX_NUMBER_OF_AUDIO_OUTPUTS),
            inputs_f64: VecStorage::with_capacity(P::MAX_NUMBER_OF_AUDIO_INPUTS),
            outputs_f64: VecStorageMut::with_capacity(P::MAX_NUMBER_OF_AUDIO_OUTPUTS),
            host,
            event_buffer: Vec::with_capacity(1024)
        }
    }

    pub fn host(&self) -> &HostCallback {
        &self.host
    }

    pub fn process<'b>(&mut self, buffer: &mut AudioBuffer<'b, f32>) {
        let (input_buffers, output_buffers) = buffer.split();

        let mut inputs = self.inputs_f32.vec_guard();
        for i in 0..cmp::min(inputs.capacity(), input_buffers.len()) {
            inputs.push(input_buffers.get(i));
        }

        let mut outputs = self.outputs_f32.vec_guard();
        for i in 0..cmp::min(outputs.capacity(), output_buffers.len()) {
            // We will need another way to do this
            // when https://github.com/rust-dsp/rust-vst/issues/73 is closed.
            outputs.push(output_buffers.get_mut(i));
        }

        self.plugin
            .render_buffer::<f32>(inputs.as_slice(), outputs.as_mut_slice());
    }

    pub fn process_f64<'b>(&mut self, buffer: &mut AudioBuffer<'b, f64>) {
        let (input_buffers, output_buffers) = buffer.split();

        let mut inputs = self.inputs_f64.vec_guard();
        for i in 0..cmp::min(inputs.capacity(), input_buffers.len()) {
            inputs.push(input_buffers.get(i));
        }

        let mut outputs = self.outputs_f64.vec_guard();
        for i in 0..cmp::min(outputs.capacity(), output_buffers.len()) {
            // We will need another way to do this
            // when https://github.com/rust-dsp/rust-vst/issues/73 is closed.
            outputs.push(output_buffers.get_mut(i));
        }

        self.plugin.render_buffer::<f64>(&*inputs, &mut *outputs);
    }

    pub fn get_input_info(&self, input_index: i32) -> ChannelInfo {
        trace!("get_input_info({})", input_index);
        ChannelInfo::new(P::audio_input_name(input_index as usize), None, true, None)
    }

    pub fn get_output_info(&self, output_index: i32) -> ChannelInfo {
        trace!("get_output_info({})", output_index);
        ChannelInfo::new(
            P::audio_output_name(output_index as usize),
            None,
            true,
            None,
        )
    }

    pub fn process_events(&mut self, events: &Events) {
        trace!("process_events");
        for e in events.events() {
            match e {
                VstEvent::SysEx(VstSysExEvent {
                    payload, delta_frames, ..
                }) => {
                    /*
                    if self.event_buffer.capacity() == 0 {
                        error!("Vst wrapper event buffer is empty. This is a bug in the `rsynth` crate.");
                        continue;
                    }
                    if payload.len() > self.event_buffer.capacity() {
                        warn!("Got sysex event with {} bytes, but buffer only foresees {} bytes. Ignoring this event.", payload.len(), self.event_buffer.capacity());
                        continue;
                    }

                    // `Vec::new()` does not allocate.
                    let mut buffer = mem::replace(&mut self.event_buffer, Vec::new());

                    buffer.clear();
                    buffer.extend_from_slice(&payload);
                    */
                    let event = Timed {
                        time_in_frames: delta_frames as u32,
                        event: SysExEvent::new(payload),
                    };
                    self.plugin.handle_event(event);

                    /*
                    let retrieved_buffer = event.event.into_inner();

                    mem::replace(&mut self.event_buffer, retrieved_buffer);
                    */
                },
                VstEvent::Midi(VstMidiEvent {
                                    data, delta_frames, ..
                                }) => {
                    let event = Timed {
                        time_in_frames: delta_frames as u32,
                        event: RawMidiEvent::new(data),
                    };
                    self.plugin.handle_event(event);
                },
                _ => (),
            }
        }
    }

    pub fn set_sample_rate(&mut self, sample_rate: f64) {
        trace!("sample_rate: {}", sample_rate);
        self.plugin.set_sample_rate(sample_rate);
    }
}

/// A wrapper around the `plugin_main!` macro from the `vst` crate.
/// You call this with one parameter, which is the function declaration of a function
/// that creates your plugin.
/// This function may also do some setup (e.g. initialize logging).
///
/// Example:
/// ```
/// # #[macro_use] extern crate rsynth;
/// # extern crate num_traits;
/// # extern crate asprim;
/// # #[macro_use] extern crate vst;
/// struct MyPlugin {
///   // Define your fields here
/// }
///
/// use rsynth::backend::vst_backend::VstPlugin;
/// use vst::plugin::Category;
/// impl VstPlugin for MyPlugin {
///     // Implementation omitted for brevity.
/// #    const PLUGIN_ID: i32 = 123;
/// #    const CATEGORY: Category = Category::Synth;
/// }
///
<<<<<<< HEAD
/// use rsynth::backend::{Plugin, event::Event};
=======
/// use rsynth::{Plugin, event::{Event, RawMidiEvent}};
>>>>>>> 1f12ed3a
/// use asprim::AsPrim;
/// use num_traits::Float;
///
/// impl Plugin for MyPlugin {
///     // Implementation omitted for brevity.
/// #    const NAME: &'static str = "Example";
/// #    const MAX_NUMBER_OF_AUDIO_INPUTS: usize = 1;
/// #    const MAX_NUMBER_OF_AUDIO_OUTPUTS: usize = 2;
/// #
/// #    fn audio_input_name(index: usize) -> String {
/// #        unimplemented!()
/// #    }
/// #
/// #    fn audio_output_name(index: usize) -> String {
/// #        unimplemented!()
/// #    }
/// #
/// #    fn set_sample_rate(&mut self, _sample_rate: f64) {
/// #    }
/// #
/// #    fn render_buffer<F>(&mut self, inputs: &[&[F]], outputs: &mut[&mut[F]])
/// #        where F: Float + AsPrim
/// #    {
/// #        unimplemented!()
/// #    }
/// #
/// #    fn handle_event(&mut self, event: &dyn Event) {
/// #        unimplemented!()
/// #    }
/// }
/// vst_init!(
///    fn init() -> MyPlugin {
///        MyPlugin{}
///    }
/// );
/// ```
//
// We define this macro so that plugins do not have to implement th `Default` trait.
//
// We will need the return type (as type parameter for `VstWrapperWrapper`)
// and we need to call the function in the `vst::plugin::Plugin::new()` function
// to which we cannot supply an extra parameter.
// This is the reason why we use a macro instead of a normal function that gets
// a `FnOnce` or something like that.
#[macro_export]
macro_rules! vst_init {
    (fn $function_name:ident() -> $return_type:ty
        $body:block
    ) => {

        fn $function_name () -> $return_type
        $body

        struct VstWrapperWrapper {
            wrapper: $crate::backend::vst_backend::VstPluginWrapper<$return_type>
        }

        impl Default for VstWrapperWrapper {
            fn default() -> Self {
                // We only need this so that the `Plugin` trait from the vst crate
                // can have a default implementation for its `new` function,
                // it is not actually used by the `vst` crate.
                unreachable!()
            }
        }

        // This macro is expanded in the context of the plugin.
        // For this reason, we do not use any "use" statements here,
        // as this may mess up the plugin's namespaces.
        // This is why you see `vst::` namespace repeated all over in this macro.
        impl vst::plugin::Plugin for VstWrapperWrapper
        {
            fn get_info(&self) -> vst::plugin::Info {
                self.wrapper.get_info()
            }

            fn new(host: vst::plugin::HostCallback) -> Self
            where
                Self: Sized + Default
            {
                VstWrapperWrapper
                {
                    wrapper: $crate::backend::vst_backend::VstPluginWrapper::new($function_name(), host)
                }
            }

            fn init(&mut self) {
                // Get the sample rate from the host and set it in the plugin.
                let sample_rate =
                    if let Some(vst::api::TimeInfo{sample_rate: sr, ..}) =
                        vst::host::Host::get_time_info(
                            self.wrapper.host(),
                            0 // equivalent to `vst::api::TimeInfoFlags::empty().bits()`
                        )
                    {
                        Some(sr)
                    } else {
                        None
                    };
                if let Some(sr) = sample_rate {
                    self.wrapper.set_sample_rate(sr);
                }
            }

            #[inline]
            fn process<'b>(&mut self, buffer: &mut vst::buffer::AudioBuffer<'b, f32>) {
                self.wrapper.process(buffer);
            }

            #[inline]
            fn process_f64<'b>(&mut self, buffer: &mut vst::buffer::AudioBuffer<'b, f64>) {
                self.wrapper.process_f64(buffer);
            }

            fn get_input_info(&self, input_index: i32) -> vst::channels::ChannelInfo {
                self.wrapper.get_input_info(input_index)
            }

            fn get_output_info(&self, output_index: i32) -> vst::channels::ChannelInfo {
                self.wrapper.get_output_info(output_index)
            }

            #[inline]
            fn process_events(&mut self, events: &vst::api::Events) {
                self.wrapper.process_events(events)
            }
        }

        plugin_main!(VstWrapperWrapper);
    }
}<|MERGE_RESOLUTION|>--- conflicted
+++ resolved
@@ -9,14 +9,8 @@
 //!
 //! [`vst_init`]: ../../macro.vst_init.html
 use dev_utilities::vecstorage::{VecStorage, VecStorageMut};
-<<<<<<< HEAD
-use backend::Plugin;
-use backend::event::{EventHandler, Timed, RawMidiEvent, SysExEvent};
-use backend::Transparent;
-=======
-use event::{Event, RawMidiEvent};
+use event::{RawMidiEvent, SysExEvent, EventHandler, Timed};
 use crate::{Plugin, Transparent};
->>>>>>> 1f12ed3a
 use core::cmp;
 use vst::api::Events;
 use vst::buffer::AudioBuffer;
@@ -48,8 +42,7 @@
     inputs_f32: VecStorage<[f32]>,
     outputs_f32: VecStorageMut<[f32]>,
     inputs_f64: VecStorage<[f64]>,
-    outputs_f64: VecStorageMut<[f64]>,
-    event_buffer: Vec<u8>
+    outputs_f64: VecStorageMut<[f64]>
 }
 
 impl<P> VstPluginWrapper<P>
@@ -76,8 +69,7 @@
             outputs_f32: VecStorageMut::with_capacity(P::MAX_NUMBER_OF_AUDIO_OUTPUTS),
             inputs_f64: VecStorage::with_capacity(P::MAX_NUMBER_OF_AUDIO_INPUTS),
             outputs_f64: VecStorageMut::with_capacity(P::MAX_NUMBER_OF_AUDIO_OUTPUTS),
-            host,
-            event_buffer: Vec::with_capacity(1024)
+            host
         }
     }
 
@@ -207,7 +199,16 @@
 ///   // Define your fields here
 /// }
 ///
-/// use rsynth::backend::vst_backend::VstPlugin;
+/// use rsynth::{
+///     Plugin, 
+///     event::{
+///         EventHandler,
+///         Timed,
+///         RawMidiEvent,
+///         SysExEvent
+///     },
+///     backend::vst_backend::VstPlugin
+/// };
 /// use vst::plugin::Category;
 /// impl VstPlugin for MyPlugin {
 ///     // Implementation omitted for brevity.
@@ -215,11 +216,6 @@
 /// #    const CATEGORY: Category = Category::Synth;
 /// }
 ///
-<<<<<<< HEAD
-/// use rsynth::backend::{Plugin, event::Event};
-=======
-/// use rsynth::{Plugin, event::{Event, RawMidiEvent}};
->>>>>>> 1f12ed3a
 /// use asprim::AsPrim;
 /// use num_traits::Float;
 ///
@@ -245,10 +241,15 @@
 /// #    {
 /// #        unimplemented!()
 /// #    }
-/// #
-/// #    fn handle_event(&mut self, event: &dyn Event) {
-/// #        unimplemented!()
-/// #    }
+/// }
+/// 
+/// impl EventHandler<Timed<RawMidiEvent>> for MyPlugin {
+/// #    fn handle_event(&mut self, event: Timed<RawMidiEvent>) {}
+///     // Implementation omitted for brevity.
+/// }
+/// impl<'a> EventHandler<Timed<SysExEvent<'a>>> for MyPlugin {
+/// #    fn handle_event(&mut self, event: Timed<SysExEvent<'a>>) {}
+///     // Implementation omitted for brevity.
 /// }
 /// vst_init!(
 ///    fn init() -> MyPlugin {
