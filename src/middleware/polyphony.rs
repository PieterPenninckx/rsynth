--- conflicted
+++ resolved
@@ -130,26 +130,12 @@
 
 impl PolyphonicEvent for RawMidiEvent {
     fn event_type(&self) -> EventType {
-<<<<<<< HEAD
-        if let Event::Timed {samples: _, event: raw, } = self
-        {
-            let note_data = NoteData::data(raw.data);
-            if note_data.state == NoteState::On {
-                if note_data.velocity == 0 {
-                    // Note off is sometimes also sent as a "note on" with
-                    // velocity 0.
-                    return EventType::ReleaseVoice { tone: note_data.note };
-                } else {
-                    return EventType::NewVoice { tone: note_data.note };
-                }
-=======
         let note_data = NoteData::data(self.data());
         if note_data.state == NoteState::On {
             return EventType::NewVoice { tone: note_data.note };
         } else {
             if note_data.state == NoteState::Off {
                 return EventType::ReleaseVoice { tone: note_data.note };
->>>>>>> da939b7d
             } else {
                 return EventType::VoiceSpecific { tone: note_data.note };
             }
@@ -157,25 +143,17 @@
     }
 }
 
-<<<<<<< HEAD
-impl<'e, Vc, E, VSM, C> Plugin<E, C> for Polyphonic<Vc, VSM>
-    where
-        VSM: VoiceStealMode<V = Vc>,
-        Vc: Plugin<E, C> + Voice,
-        E: PolyphonicEvent
-=======
 impl<E> PolyphonicEvent for Timed<E> where E: PolyphonicEvent {
     fn event_type(&self) -> EventType {
         self.event.event_type()
     }
 }
 
-impl<Vc, VSM, E> Plugin for Polyphonic<Vc, VSM, E>
-where
-    VSM: VoiceStealMode<V = Vc>,
-    Vc: Plugin + Voice,
-    E: PolyphonicEvent
->>>>>>> da939b7d
+impl<'e, Vc, E, VSM, C> Plugin<C> for Polyphonic<Vc, VSM, E>
+    where
+        VSM: VoiceStealMode<V = Vc>,
+        Vc: Plugin<C> + Voice,
+        E: PolyphonicEvent
 {
     const NAME: &'static str = Vc::NAME;
     const MAX_NUMBER_OF_AUDIO_INPUTS: usize = Vc::MAX_NUMBER_OF_AUDIO_INPUTS;
@@ -205,77 +183,45 @@
             }
         }
     }
-
-<<<<<<< HEAD
-    fn handle_event(&mut self, event: &E, context: &mut C) {
-        match event.event_type() {
-            EventType::Broadcast => {
-                trace!("Broadcasting event to all voices (active or inactive).");
-                for mut voice in self.voices.iter_mut() {
-                    voice.voice.handle_event(&event, context);
-=======
 }
 
 impl<Vc, VSM, E> Polyphonic<Vc, VSM, E>
     where
         VSM: VoiceStealMode<V = Vc>,
-        Vc: Voice + EventHandler<E>,
+        Vc: Voice,
         E: PolyphonicEvent
 {
-    fn handle_special_event(&mut self, e: E) {
+    fn handle_special_event<C>(&mut self, e: E, context: &mut C)
+    where Vc: EventHandler<E, C>
+    {
         match e.event_type() {
             EventType::Broadcast => {
                 for voice in self.voices.iter_mut() {
-                    voice.voice.handle_event(e);
->>>>>>> da939b7d
+                    voice.voice.handle_event(e, context);
                 }
             },
             EventType::VoiceSpecific { tone } => {
                 if let Some(v) = self
                     .voice_steal_mode
-<<<<<<< HEAD
-                    .find_voice_playing_note(&mut self.voices, tone)
-                {
+                    .find_voice_playing_note(&mut self.voices, tone) {
                     trace!("Handling event for tone {}.", tone);
-                    v.voice.handle_event(event, context);
-=======
-                    .find_voice_playing_note(&mut self.voices, tone) {
-                    v.voice.handle_event(e);
->>>>>>> da939b7d
+                    v.voice.handle_event(e, context);
                 } else {
                     info!("Voice with tone {} cannot be found, dropping event.", tone);
                 }
             },
-<<<<<<< HEAD
             EventType::NewVoice {tone} => {
                 // When releasing a voice, we always release at most one voice
                 // (instead of all voices playing a single note), so we assume
                 // that at any given time, there is only one voice playing a
                 // specific note.
-                if let Some(v) = self
-                    .voice_steal_mode
-                    .find_voice_playing_note(&mut self.voices, tone)
-                {
-                    info!("Re-using voice for tone {} because it is already playing this tone", tone);
-                    self.voice_steal_mode
-                        .mark_voice_as_active(v, tone);
-                    v.voice.handle_event(event, context);
-                    return;
-                }
-=======
-            EventType::NewVoice { tone } => {
->>>>>>> da939b7d
                 let v = self
                     .voice_steal_mode
                     .find_idle_voice(&mut self.voices, tone);
                 info!("Allocating voice for tone {}.", tone);
                 self.voice_steal_mode
                     .mark_voice_as_active(v, tone);
-<<<<<<< HEAD
-                v.voice.handle_event(event, context);
-=======
-                v.voice.handle_event(e);
->>>>>>> da939b7d
+                v.voice.handle_event(e, context);
             },
             EventType::ReleaseVoice { tone } => {
                 if let Some(v) = self
@@ -284,11 +230,7 @@
                 {
                     info!("Releasing voice for tone {}.", tone);
                     self.voice_steal_mode.mark_voice_as_inactive(v);
-<<<<<<< HEAD
-                    v.voice.handle_event(event, context);
-=======
-                    v.voice.handle_event(e);
->>>>>>> da939b7d
+                    v.voice.handle_event(e, context);
                 } else {
                     info!("Voice with tone {} cannot be found, dropping 'release voice' event.", tone);
                 }
@@ -300,61 +242,61 @@
 impl<Vc, VSM, E> Polyphonic<Vc, VSM, E>
     where
         VSM: VoiceStealMode<V = Vc>,
-        Vc: Voice + EventHandler<E>,
+        Vc: Voice,
         E: PolyphonicEvent,
 
 {
-    fn broadcast_event<EE: Copy>(&mut self, event: EE)
-    where Vc: EventHandler<EE>
+    fn broadcast_event<C, EE: Copy>(&mut self, event: EE, context: &mut C)
+    where Vc: EventHandler<EE, C> + EventHandler<E, C>
     {
         for voice in self.voices.iter_mut() {
-            voice.voice.handle_event(event);
+            voice.voice.handle_event(event, context);
         }
     }
 }
 
 #[cfg(feature = "stable")]
-impl<Vc, VSM, E, EE> EventHandler<EE> for Polyphonic<Vc, VSM, E>
+impl<Vc, VSM, E, EE, C> EventHandler<EE, C> for Polyphonic<Vc, VSM, E>
 where
     VSM: VoiceStealMode<V = Vc>,
-    Vc: Voice + EventHandler<EE> + EventHandler<E>,
+    Vc: Voice + EventHandler<EE, C> + EventHandler<E, C>,
     E: PolyphonicEvent,
     EE: Specialize<E> + Copy
 {
-    fn handle_event(&mut self, event: EE) {
+    fn handle_event(&mut self, event: EE, context: &mut C) {
         match <EE as Specialize<E>>::specialize(event) {
             Distinction::Special(s) => {
-                self.handle_special_event(s);
+                self.handle_special_event(s, context);
             },
             Distinction::Generic(g) => {
-                self.broadcast_event(g);
+                self.broadcast_event(g, context);
             }
         }
     }
 }
 
 #[cfg(not(feature = "stable"))]
-impl<Vc, VSM, E> EventHandler<E> for Polyphonic<Vc, VSM, E>
+impl<Vc, VSM, E, C> EventHandler<E, C> for Polyphonic<Vc, VSM, E>
     where
         VSM: VoiceStealMode<V = Vc>,
-        Vc: Plugin + Voice + EventHandler<E>,
+        Vc: Plugin + Voice + EventHandler<E, C>,
         E: PolyphonicEvent
 {
-    fn handle_event(&mut self, event: E) {
-        self.handle_special_event(event);
+    fn handle_event(&mut self, event: E, context: &mut C) {
+        self.handle_special_event(event, context);
     }
 }
 
 #[cfg(not(feature = "stable"))]
-impl<Vc, VSM, E, EE> EventHandler<EE> for Polyphonic<Vc, VSM, E>
+impl<Vc, VSM, E, EE, C> EventHandler<EE, C> for Polyphonic<Vc, VSM, E>
     where
         VSM: VoiceStealMode<V = Vc>,
-        Vc: Voice + EventHandler<E> + EventHandler<EE>,
+        Vc: Voice + EventHandler<E, C> + EventHandler<EE, C>,
         E: PolyphonicEvent,
         EE: Copy
 {
-    default fn handle_event(&mut self, event: EE) {
-        self.broadcast_event(event);
+    default fn handle_event(&mut self, event: EE, context: &mut C) {
+        self.broadcast_event(event, context);
     }
 }
 
@@ -430,14 +372,14 @@
         }
     }
 
-    impl EventHandler<OtherEvent> for TestVoice {
-        fn handle_event(&mut self, event: OtherEvent) {
+    impl<C> EventHandler<OtherEvent, C> for TestVoice {
+        fn handle_event(&mut self, event: OtherEvent, _context: &mut C) {
             self.event_recieved = true;
         }
     }
 
-    impl EventHandler<StartPlayEvent> for TestVoice {
-        fn handle_event(&mut self, event: StartPlayEvent) {
+    impl<C> EventHandler<StartPlayEvent, C> for TestVoice {
+        fn handle_event(&mut self, event: StartPlayEvent, _context: &mut C) {
             self.is_playing = true;
         }
     }
@@ -471,8 +413,8 @@
         }
 
         let mut polyphonic = Polyphonic::new(TestVoiceStealer, voices);
-        polyphonic.handle_event(StartPlayEvent{});
-        polyphonic.handle_event(OtherEvent{});
+        polyphonic.handle_event(StartPlayEvent{}, &mut ());
+        polyphonic.handle_event(OtherEvent{}, &mut ());
     }
 }
 
