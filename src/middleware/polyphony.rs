use asprim::AsPrim;
use backend::{Event, Plugin, RawMidiEvent, Transparent};
use note::*;
use num_traits::Float;
use std::default::Default;
use std::marker::PhantomData;

/// Implement this trait if for a struct if you want to use it inside a `Polyphonic`.
pub trait Voice {
    /// Return `false` when subsequent calls to `render_buffer` will only generate silence.
    fn is_playing(&self) -> bool;
}

/// A struct for communicating voices and states between `Polyphonic` and a voice stealing algorithm.
/// You only need this when you write your own voice stealing algorithm.
#[derive(Debug, PartialEq, Eq)]
pub struct VoiceWithState<V, S> {
    pub voice: V,
    pub state: S,
}

/// Implement this trait to define your own `VoiceStealMode`.
// Ideally, a `VoiceStealMode` "contains" the voices instead of borrowing them in the
// `find_idle_voice` function and the `find_voice_playing_note` functions,
// but that would require higher kinded types...
pub trait VoiceStealMode {
    /// The type of the voice (implementing the `Voice` trait) that this VoiceStealMode can handle.
    type V;

    /// A data type to store the state of the voice (idle, ...) if needed.
    type State: Sized + Default;

    /// Decide which voice should handle a given note.
    /// This method is at the heart of the `VoiceStealMode`.
    fn find_idle_voice<'v>(
        &mut self,
        voices: &'v mut [VoiceWithState<Self::V, Self::State>],
        note: u8,
    ) -> &'v mut VoiceWithState<Self::V, Self::State>;

    /// Return the voice that is playing a given note, if any.
    fn find_voice_playing_note<'v>(
        &mut self,
        voices: &'v mut [VoiceWithState<Self::V, Self::State>],
        note: u8,
    ) -> Option<&'v mut VoiceWithState<Self::V, Self::State>>;

    /// Mark this voice as "active".
    fn mark_voice_as_active(&mut self, voice: &mut VoiceWithState<Self::V, Self::State>, note: u8);

    /// Mark the given voice as "inactive".
    fn mark_voice_as_inactive(&mut self, voice: &mut VoiceWithState<Self::V, Self::State>);
}

/// `Polyphonic` is middleware that adds polyphony.
///
/// # Notes
///
/// The voices are assumed to add values to the output buffer (`sample += value` instead of
/// `sample = value`).
/// If you are using a back-end that does not initialize the output buffers to zero
/// before calling the plugin, then you will probably need to use the [`ZeroInit`] middleware as well:
/// create a `ZeroInit::new(Polyphonic::new(...))`.
///
/// [`ZeroInit`]: ../zero_init/index.html
pub struct Polyphonic<Vc, VSM: VoiceStealMode<V = Vc>> {
    voices: Vec<VoiceWithState<Vc, VSM::State>>,
    voice_steal_mode: VSM,
}

impl<Vc, VSM> Polyphonic<Vc, VSM>
where
    VSM: VoiceStealMode<V = Vc>,
{
    /// Create a new `Polyphonic` with the given voices and the given `voice_steal_mode`.
    ///
    /// # Panics
    /// This method panics if `voices` is empty.
    pub fn new(voice_steal_mode: VSM, voices: Vec<Vc>) -> Self {
        if voices.is_empty() {
            error!("You need at least one voice for polyphony.");
            panic!("You need at least one voice for polyphony.");
        }
        let voices_with_states = voices
            .into_iter()
            .map(|v| VoiceWithState {
                voice: v,
                state: VSM::State::default(),
            })
            .collect();
        Polyphonic {
            voices: voices_with_states,
            voice_steal_mode,
        }
    }
}

/// This struct defines what should happen with an event in a polyphonic instrument
#[derive(Clone, Copy, PartialEq, Eq, Debug)]
pub enum EventType {
    /// The event should be broadcasted to all voices
    Broadcast,
    /// The event is specific for the voice with the given tone
    VoiceSpecific{tone: u8},
    /// The event indicates that a new voice should be created with the given tone
    NewVoice{tone: u8},
    /// The event indicates that the voice with the given tone should start releasing
    ReleaseVoice{tone: u8},
}

/// Implement this trait for an event so that `Polyphonic` knows how to dispatch it.
pub trait PolyphonicEvent {
    fn event_type(&self) -> EventType;
}

impl<'e, U> PolyphonicEvent for Event<RawMidiEvent<'e>, U> {
    fn event_type(&self) -> EventType {
        if let Event::Timed {samples: _, event: raw, } = self
        {
            let note_data = NoteData::data(raw.data);
            if note_data.state == NoteState::On {
                if note_data.velocity == 0 {
                    // Note off is sometimes also sent as a "note on" with
                    // velocity 0.
                    return EventType::ReleaseVoice { tone: note_data.note };
                } else {
                    return EventType::NewVoice { tone: note_data.note };
                }
            } else {
                if note_data.state == NoteState::Off {
                    return EventType::ReleaseVoice { tone: note_data.note };
                } else {
                    return EventType::VoiceSpecific { tone: note_data.note };
                }
            }
        } else {
            return EventType::Broadcast;
        }
    }
}

impl<'e, Vc, E, VSM, C> Plugin<E, C> for Polyphonic<Vc, VSM>
    where
        VSM: VoiceStealMode<V = Vc>,
        Vc: Plugin<E, C> + Voice,
        E: PolyphonicEvent
{
    const NAME: &'static str = Vc::NAME;
    const MAX_NUMBER_OF_AUDIO_INPUTS: usize = Vc::MAX_NUMBER_OF_AUDIO_INPUTS;
    const MAX_NUMBER_OF_AUDIO_OUTPUTS: usize = Vc::MAX_NUMBER_OF_AUDIO_OUTPUTS;

    fn audio_input_name(index: usize) -> String {
        Vc::audio_input_name(index)
    }

    fn audio_output_name(index: usize) -> String {
        Vc::audio_output_name(index)
    }

    fn set_sample_rate(&mut self, sample_rate: f64) {
        for voice in self.voices.iter_mut() {
            voice.voice.set_sample_rate(sample_rate);
        }
    }

    fn render_buffer<F>(&mut self, inputs: &[&[F]], outputs: &mut [&mut [F]], context: &mut C)
    where
        F: Float + AsPrim,
    {
        for mut voice in self.voices.iter_mut() {
            if voice.voice.is_playing() {
                voice.voice.render_buffer::<F>(inputs, outputs, context);
            }
        }
    }

    fn handle_event(&mut self, event: &E, context: &mut C) {
        match event.event_type() {
            EventType::Broadcast => {
                trace!("Broadcasting event to all voices (active or inactive).");
                for mut voice in self.voices.iter_mut() {
                    voice.voice.handle_event(&event, context);
                }
            },
            EventType::VoiceSpecific {tone} => {
                if let Some(v) = self
                    .voice_steal_mode
<<<<<<< HEAD
                    .find_voice_playing_note(&mut self.voices, tone) 
                {
                    trace!("Handling event for tone {}.", tone);
                    v.voice.handle_event(event, context);
=======
                    .find_voice_playing_note(&mut self.voices, tone)
                {
                    trace!("Handling event for tone {}.", tone);
                    v.voice.handle_event(event);
>>>>>>> 2389325b
                } else {
                    info!("Voice with tone {} cannot be found, dropping event.", tone);
                }
            },
            EventType::NewVoice {tone} => {
                // When releasing a voice, we always release at most one voice
                // (instead of all voices playing a single note), so we assume
                // that at any given time, there is only one voice playing a
                // specific note.
                if let Some(v) = self
                    .voice_steal_mode
                    .find_voice_playing_note(&mut self.voices, tone)
                {
                    info!("Re-using voice for tone {} because it is already playing this tone", tone);
                    self.voice_steal_mode
                        .mark_voice_as_active(v, tone);
                    v.voice.handle_event(event);
                    return;
                }
                let v = self
                    .voice_steal_mode
                    .find_idle_voice(&mut self.voices, tone);
                info!("Allocating voice for tone {}.", tone);
                self.voice_steal_mode
                    .mark_voice_as_active(v, tone);
                v.voice.handle_event(event, context);
            },
            EventType::ReleaseVoice {tone} => {
                if let Some(v) = self
                    .voice_steal_mode
<<<<<<< HEAD
                    .find_voice_playing_note(&mut self.voices, tone) 
=======
                    .find_voice_playing_note(&mut self.voices, tone)
>>>>>>> 2389325b
                {
                    info!("Releasing voice for tone {}.", tone);
                    self.voice_steal_mode.mark_voice_as_inactive(v);
                    v.voice.handle_event(event, context);
                } else {
                    info!("Voice with tone {} cannot be found, dropping 'release voice' event.", tone);
                }
            }
        }
    }
}

impl<Vc, VSM> Transparent for Polyphonic<Vc, VSM>
where
    VSM: VoiceStealMode<V = Vc>,
{
    type Inner = Vc;

    fn get(&self) -> &<Self as Transparent>::Inner {
        &self.voices[0].voice
    }

    fn get_mut(&mut self) -> &mut <Self as Transparent>::Inner {
        &mut self.voices[0].voice
    }
}

#[derive(PartialEq, Eq, Debug)]
enum PlayingState {
    Playing(u8),
    Off,
}

impl Default for PlayingState {
    fn default() -> Self {
        PlayingState::Off
    }
}

#[derive(PartialEq, Eq, Debug)]
pub struct SimpleVoiceStealerState {
    is_releasing: bool,
    playing_state: PlayingState,
}

impl Default for SimpleVoiceStealerState {
    fn default() -> Self {
        SimpleVoiceStealerState {
            is_releasing: false,
            playing_state: PlayingState::default(),
        }
    }
}

/// A simple voice stealer algorithm that just returns an idle voice if it can find one
/// and otherwise returns an arbitrary voice.
pub struct SimpleVoiceStealer<V> {
    _voices: PhantomData<V>,
}

impl<V> SimpleVoiceStealer<V> {
    pub fn new() -> Self {
        SimpleVoiceStealer {
            _voices: PhantomData,
        }
    }
}

impl<V: Voice> SimpleVoiceStealer<V> {
    fn mark_finished_if_needed(
        voice: &mut VoiceWithState<<Self as VoiceStealMode>::V, <Self as VoiceStealMode>::State>,
    ) {
        if !voice.voice.is_playing() {
            voice.state.is_releasing = false;
            voice.state.playing_state = PlayingState::Off;
        }
    }
}

impl<Vc> VoiceStealMode for SimpleVoiceStealer<Vc>
where
    Vc: Voice,
{
    type V = Vc;
    type State = SimpleVoiceStealerState;

    fn find_idle_voice<'v>(
        &mut self,
        voices: &'v mut [VoiceWithState<Self::V, Self::State>],
        note: u8,
    ) -> &'v mut VoiceWithState<Self::V, Self::State> {
        let mut index = 0;
        for (i, voice) in voices.iter_mut().enumerate() {
            Self::mark_finished_if_needed(voice);
            if !voice.voice.is_playing() {
                index = i;
                break;
            }
        }
        // TODO: The "stolen" voice should get a "stop playing" event before it is re-used.
        return &mut voices[index];
    }

    fn find_voice_playing_note<'v>(
        &mut self,
        voices: &'v mut [VoiceWithState<Self::V, Self::State>],
        note: u8,
    ) -> Option<&'v mut VoiceWithState<Self::V, Self::State>> {
        for voice in voices.iter_mut() {
            Self::mark_finished_if_needed(voice);
            if voice.state.playing_state == PlayingState::Playing(note) {
                return Some(voice);
            }
        }
        None
    }

    fn mark_voice_as_active(&mut self, voice: &mut VoiceWithState<Self::V, Self::State>, note: u8) {
        voice.state.is_releasing = false;
        voice.state.playing_state = PlayingState::Playing(note);
    }

    fn mark_voice_as_inactive(
        &mut self,
        voice: &mut VoiceWithState<<Self as VoiceStealMode>::V, Self::State>,
    ) {
        voice.state.is_releasing = true;
    }
}

#[cfg(test)]
mod simple_voice_stealer_tests {
    use super::SimpleVoiceStealer;
    use super::SimpleVoiceStealerState;
    use super::Voice;
    use super::VoiceStealMode;
    use super::VoiceWithState;
    use std::default::Default;

    #[derive(Default, Debug, PartialEq, Eq)]
    struct TestVoice {
        index: usize,
        is_playing: bool,
    }

    impl Voice for TestVoice {
        fn is_playing(&self) -> bool {
            self.is_playing
        }
    }

    impl TestVoice {
        fn new(i: usize) -> Self {
            TestVoice {
                index: i,
                is_playing: false,
            }
        }
    }

    #[test]
    fn test_simple_voice_stealer_find_idle_voice() {
        let number_of_voices = 3;
        let mut voices_with_state = vec![];
        let mut simple_voice_stealer = SimpleVoiceStealer::<TestVoice>::new();
        for i in 0..number_of_voices {
            voices_with_state.push(VoiceWithState {
                voice: TestVoice::new(i),
                state: SimpleVoiceStealerState::default(),
            });
        }

        {
            let idle_voice = simple_voice_stealer.find_idle_voice(&mut voices_with_state, 0);
            assert_eq!(idle_voice.voice.index, 0);
        }
        voices_with_state[0].voice.is_playing = true;
        simple_voice_stealer.mark_voice_as_active(&mut voices_with_state[0], 0);
        {
            let idle_voice = simple_voice_stealer.find_idle_voice(&mut voices_with_state, 0);
            assert_eq!(idle_voice.voice.index, 1);
        }
        voices_with_state[1].voice.is_playing = true;
        simple_voice_stealer.mark_voice_as_active(&mut voices_with_state[1], 1);
        {
            let idle_voice = simple_voice_stealer.find_idle_voice(&mut voices_with_state, 0);
            assert_eq!(idle_voice.voice.index, 2);
        }
        voices_with_state[2].voice.is_playing = true;
        simple_voice_stealer.mark_voice_as_active(&mut voices_with_state[2], 2);
        {
            let idle_voice = simple_voice_stealer.find_idle_voice(&mut voices_with_state, 0);
            assert_eq!(idle_voice.voice.index, 0);
        }
    }

    #[test]
    fn test_simple_voice_stealer_find_voice_playing_note() {
        let number_of_voices = 3;
        let mut voices_with_state = vec![];
        let mut simple_voice_stealer = SimpleVoiceStealer::<TestVoice>::new();
        for i in 0..number_of_voices {
            voices_with_state.push(VoiceWithState {
                voice: TestVoice::new(i),
                state: SimpleVoiceStealerState::default(),
            });
        }

        {
            let voice_playing =
                simple_voice_stealer.find_voice_playing_note(&mut voices_with_state, 0);
            assert_eq!(voice_playing, None);
        }
        voices_with_state[2].voice.is_playing = true;
        simple_voice_stealer.mark_voice_as_active(&mut voices_with_state[2], 2);
        {
            {
                let voice_playing =
                    simple_voice_stealer.find_voice_playing_note(&mut voices_with_state, 2);
                match voice_playing {
                    None => unreachable!(),
                    Some(v) => assert_eq!(v.voice.index, 2),
                }
            }
            {
                let voice_idle =
                    simple_voice_stealer.find_voice_playing_note(&mut voices_with_state, 1);
                assert_eq!(voice_idle, None);
            }
        }

        voices_with_state[1].voice.is_playing = true;
        simple_voice_stealer.mark_voice_as_active(&mut voices_with_state[1], 1);
        {
            {
                let voice_playing =
                    simple_voice_stealer.find_voice_playing_note(&mut voices_with_state, 1);
                match voice_playing {
                    None => unreachable!(),
                    Some(v) => assert_eq!(v.voice.index, 1),
                }
            }
            {
                let voice_idle =
                    simple_voice_stealer.find_voice_playing_note(&mut voices_with_state, 0);
                assert_eq!(voice_idle, None);
            }
        }

        voices_with_state[0].voice.is_playing = true;
        simple_voice_stealer.mark_voice_as_active(&mut voices_with_state[0], 0);
        {
            let voice_playing =
                simple_voice_stealer.find_voice_playing_note(&mut voices_with_state, 0);
            match voice_playing {
                None => unreachable!(),
                Some(v) => assert_eq!(v.voice.index, 0),
            }
        }
    }
}<|MERGE_RESOLUTION|>--- conflicted
+++ resolved
@@ -185,17 +185,10 @@
             EventType::VoiceSpecific {tone} => {
                 if let Some(v) = self
                     .voice_steal_mode
-<<<<<<< HEAD
-                    .find_voice_playing_note(&mut self.voices, tone) 
+                    .find_voice_playing_note(&mut self.voices, tone)
                 {
                     trace!("Handling event for tone {}.", tone);
                     v.voice.handle_event(event, context);
-=======
-                    .find_voice_playing_note(&mut self.voices, tone)
-                {
-                    trace!("Handling event for tone {}.", tone);
-                    v.voice.handle_event(event);
->>>>>>> 2389325b
                 } else {
                     info!("Voice with tone {} cannot be found, dropping event.", tone);
                 }
@@ -212,7 +205,7 @@
                     info!("Re-using voice for tone {} because it is already playing this tone", tone);
                     self.voice_steal_mode
                         .mark_voice_as_active(v, tone);
-                    v.voice.handle_event(event);
+                    v.voice.handle_event(event, context);
                     return;
                 }
                 let v = self
@@ -226,11 +219,7 @@
             EventType::ReleaseVoice {tone} => {
                 if let Some(v) = self
                     .voice_steal_mode
-<<<<<<< HEAD
-                    .find_voice_playing_note(&mut self.voices, tone) 
-=======
                     .find_voice_playing_note(&mut self.voices, tone)
->>>>>>> 2389325b
                 {
                     info!("Releasing voice for tone {}.", tone);
                     self.voice_steal_mode.mark_voice_as_inactive(v);
