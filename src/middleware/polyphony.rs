use asprim::AsPrim;
use backend::{Event, Plugin, RawMidiEvent, Transparent};
use note::*;
use num_traits::Float;
use std::default::Default;
use std::marker::PhantomData;

/// Implement this trait if for a struct if you want to use it inside a `Polyphonic`.
pub trait Voice {
    /// Return `false` when subsequent calls to `render_buffer` will only generate silence.
    fn is_playing(&self) -> bool;
}

/// A struct for communicating voices and states between `Polyphonic` and a voice stealing algorithm.
/// You only need this when you write your own voice stealing algorithm.
#[derive(Debug, PartialEq, Eq)]
pub struct VoiceWithState<V, S> {
    pub voice: V,
    pub state: S,
}

/// Implement this trait to define your own `VoiceStealMode`.
// Ideally, a `VoiceStealMode` "contains" the voices instead of borrowing them in the
// `find_idle_voice` function and the `find_voice_playing_note` functions,
// but that would require higher kinded types...
pub trait VoiceStealMode {
    /// The type of the voice (implementing the `Voice` trait) that this VoiceStealMode can handle.
    type V;

    /// A data type to store the state of the voice (idle, ...) if needed.
    type State: Sized + Default;

    /// Decide which voice should handle a given note.
    /// This method is at the heart of the `VoiceStealMode`.
    fn find_idle_voice<'v>(
        &mut self,
        voices: &'v mut [VoiceWithState<Self::V, Self::State>],
        note: u8,
    ) -> &'v mut VoiceWithState<Self::V, Self::State>;

    /// Return the voice that is playing a given note, if any.
    fn find_voice_playing_note<'v>(
        &mut self,
        voices: &'v mut [VoiceWithState<Self::V, Self::State>],
        note: u8,
    ) -> Option<&'v mut VoiceWithState<Self::V, Self::State>>;

    /// Mark this voice as "active".
    fn mark_voice_as_active(&mut self, voice: &mut VoiceWithState<Self::V, Self::State>, note: u8);

    /// Mark the given voice as "inactive".
    fn mark_voice_as_inactive(&mut self, voice: &mut VoiceWithState<Self::V, Self::State>);
}

/// `Polyphonic` is middleware that adds polyphony.
///
/// # Notes
///
/// The voices are assumed to add values to the output buffer (`sample += value` instead of
/// `sample = value`).
/// If you are using a back-end that does not initialize the output buffers to zero
/// before calling the plugin, then you will probably need to use the [`ZeroInit`] middleware as well:
/// create a `ZeroInit::new(Polyphonic::new(...))`.
///
/// [`ZeroInit`]: ../zero_init/index.html
pub struct Polyphonic<Vc, VSM: VoiceStealMode<V = Vc>> {
    voices: Vec<VoiceWithState<Vc, VSM::State>>,
    voice_steal_mode: VSM,
}

impl<Vc, VSM> Polyphonic<Vc, VSM>
where
    VSM: VoiceStealMode<V = Vc>,
{
    /// Create a new `Polyphonic` with the given voices and the given `voice_steal_mode`.
    ///
    /// # Panics
    /// This method panics if `voices` is empty.
    pub fn new(voice_steal_mode: VSM, voices: Vec<Vc>) -> Self {
        if voices.is_empty() {
            error!("You need at least one voice for polyphony.");
            panic!("You need at least one voice for polyphony.");
        }
        let voices_with_states = voices
            .into_iter()
            .map(|v| VoiceWithState {
                voice: v,
                state: VSM::State::default(),
            })
            .collect();
        Polyphonic {
            voices: voices_with_states,
            voice_steal_mode,
        }
    }
}

<<<<<<< HEAD
impl<'e, Vc, VSM, U, C> Plugin<Event<RawMidiEvent<'e>, U>, C> for Polyphonic<Vc, VSM>
where
    VSM: VoiceStealMode<V = Vc>,
    Vc: Voice,
    for<'a> VSM::V: Plugin<Event<RawMidiEvent<'a>, U>, C>,
=======
/// This struct defines what should happen with an event in a polyphonic instrument
#[derive(Clone, Copy, PartialEq, Eq, Debug)]
pub enum EventType {
    /// The event should be broadcasted to all voices
    Broadcast,
    /// The event is specific for the voice with the given tone
    VoiceSpecific{tone: u8},
    /// The event indicates that a new voice should be created with the given tone
    NewVoice{tone: u8},
    /// The event indicates that the voice with the given tone should start releasing
    ReleaseVoice{tone: u8},
}

/// Implement this trait for an event so that `Polyphonic` knows how to dispatch it.
pub trait PolyphonicEvent {
    fn event_type(&self) -> EventType;
}

impl<'e, U> PolyphonicEvent for Event<RawMidiEvent<'e>, U> {
    fn event_type(&self) -> EventType {
        if let Event::Timed {samples: _, event: raw, } = self
        {
            let note_data = NoteData::data(raw.data);
            if note_data.state == NoteState::On {
                return EventType::NewVoice { tone: note_data.note };
            } else {
                if note_data.state == NoteState::Off {
                    return EventType::ReleaseVoice { tone: note_data.note };
                } else {
                    return EventType::VoiceSpecific { tone: note_data.note };
                }
            }
        } else {
            return EventType::Broadcast;
        }
    }
}

impl<'e, Vc, E, VSM> Plugin<E> for Polyphonic<Vc, VSM>
where
    VSM: VoiceStealMode<V = Vc>,
    Vc: Plugin<E> + Voice,
    E: PolyphonicEvent
>>>>>>> 7471423d
{
    const NAME: &'static str = Vc::NAME;
    const MAX_NUMBER_OF_AUDIO_INPUTS: usize = Vc::MAX_NUMBER_OF_AUDIO_INPUTS;
    const MAX_NUMBER_OF_AUDIO_OUTPUTS: usize = Vc::MAX_NUMBER_OF_AUDIO_OUTPUTS;

    fn audio_input_name(index: usize) -> String {
        Vc::audio_input_name(index)
    }

    fn audio_output_name(index: usize) -> String {
        Vc::audio_output_name(index)
    }

    fn set_sample_rate(&mut self, sample_rate: f64) {
        for voice in self.voices.iter_mut() {
            voice.voice.set_sample_rate(sample_rate);
        }
    }

    fn render_buffer<F>(&mut self, inputs: &[&[F]], outputs: &mut [&mut [F]], context: &mut C)
    where
        F: Float + AsPrim,
    {
        for mut voice in self.voices.iter_mut() {
            if voice.voice.is_playing() {
                voice.voice.render_buffer::<F>(inputs, outputs, context);
            }
        }
    }

<<<<<<< HEAD
    fn handle_event(&mut self, event: &Event<RawMidiEvent<'e>, U>, context: &mut C) {
        if let Event::Timed {
            samples: _,
            event: raw,
        } = event
        {
            let note_data = NoteData::data(raw.data);
            let mut voice;
            if note_data.state == NoteState::On {
=======
    fn handle_event(&mut self, event: &E) {
        match event.event_type() {
            EventType::Broadcast => {
                for mut voice in self.voices.iter_mut() {
                    voice.voice.handle_event(&event);
                }
            },
            EventType::VoiceSpecific {tone} => {
                if let Some(v) = self
                    .voice_steal_mode
                    .find_voice_playing_note(&mut self.voices, tone) {
                    v.voice.handle_event(event);
                } else {
                    info!("Voice with tone {} cannot be found, dropping event.", tone);
                }
            },
            EventType::NewVoice {tone} => {
>>>>>>> 7471423d
                let v = self
                    .voice_steal_mode
                    .find_idle_voice(&mut self.voices, tone);
                self.voice_steal_mode
                    .mark_voice_as_active(v, tone);
                v.voice.handle_event(event);
            },
            EventType::ReleaseVoice {tone} => {
                if let Some(v) = self
                    .voice_steal_mode
                    .find_voice_playing_note(&mut self.voices, tone) {
                    self.voice_steal_mode.mark_voice_as_inactive(v);
                    v.voice.handle_event(event);
                } else {
                    info!("Voice with tone {} cannot be found, dropping 'release voice' event.", tone);
                }
            }
<<<<<<< HEAD
            voice.handle_event(&event, context);
        } else {
            for mut voice in self.voices.iter_mut() {
                voice.voice.handle_event(&event, context);
            }
=======
>>>>>>> 7471423d
        }
    }
}

impl<Vc, VSM> Transparent for Polyphonic<Vc, VSM>
where
    VSM: VoiceStealMode<V = Vc>,
{
    type Inner = Vc;

    fn get(&self) -> &<Self as Transparent>::Inner {
        &self.voices[0].voice
    }

    fn get_mut(&mut self) -> &mut <Self as Transparent>::Inner {
        &mut self.voices[0].voice
    }
}

#[derive(PartialEq, Eq, Debug)]
enum PlayingState {
    Playing(u8),
    Off,
}

impl Default for PlayingState {
    fn default() -> Self {
        PlayingState::Off
    }
}

#[derive(PartialEq, Eq, Debug)]
pub struct SimpleVoiceStealerState {
    is_releasing: bool,
    playing_state: PlayingState,
}

impl Default for SimpleVoiceStealerState {
    fn default() -> Self {
        SimpleVoiceStealerState {
            is_releasing: false,
            playing_state: PlayingState::default(),
        }
    }
}

/// A simple voice stealer algorithm that just returns an idle voice if it can find one
/// and otherwise returns an arbitrary voice.
pub struct SimpleVoiceStealer<V> {
    _voices: PhantomData<V>,
}

impl<V> SimpleVoiceStealer<V> {
    pub fn new() -> Self {
        SimpleVoiceStealer {
            _voices: PhantomData,
        }
    }
}

impl<V: Voice> SimpleVoiceStealer<V> {
    fn mark_finished_if_needed(
        voice: &mut VoiceWithState<<Self as VoiceStealMode>::V, <Self as VoiceStealMode>::State>,
    ) {
        if !voice.voice.is_playing() {
            voice.state.is_releasing = false;
            voice.state.playing_state = PlayingState::Off;
        }
    }
}

impl<Vc> VoiceStealMode for SimpleVoiceStealer<Vc>
where
    Vc: Voice,
{
    type V = Vc;
    type State = SimpleVoiceStealerState;

    fn find_idle_voice<'v>(
        &mut self,
        voices: &'v mut [VoiceWithState<Self::V, Self::State>],
        note: u8,
    ) -> &'v mut VoiceWithState<Self::V, Self::State> {
        let mut index = 0;
        for (i, voice) in voices.iter_mut().enumerate() {
            Self::mark_finished_if_needed(voice);
            if !voice.voice.is_playing() {
                index = i;
                break;
            }
        }
        // TODO: The "stolen" voice should get a "stop playing" event before it is re-used.
        return &mut voices[index];
    }

    fn find_voice_playing_note<'v>(
        &mut self,
        voices: &'v mut [VoiceWithState<Self::V, Self::State>],
        note: u8,
    ) -> Option<&'v mut VoiceWithState<Self::V, Self::State>> {
        for voice in voices.iter_mut() {
            Self::mark_finished_if_needed(voice);
            if voice.state.playing_state == PlayingState::Playing(note) {
                return Some(voice);
            }
        }
        None
    }

    fn mark_voice_as_active(&mut self, voice: &mut VoiceWithState<Self::V, Self::State>, note: u8) {
        voice.state.is_releasing = false;
        voice.state.playing_state = PlayingState::Playing(note);
    }

    fn mark_voice_as_inactive(
        &mut self,
        voice: &mut VoiceWithState<<Self as VoiceStealMode>::V, Self::State>,
    ) {
        voice.state.is_releasing = true;
    }
}

#[cfg(test)]
mod simple_voice_stealer_tests {
    use super::SimpleVoiceStealer;
    use super::SimpleVoiceStealerState;
    use super::Voice;
    use super::VoiceStealMode;
    use super::VoiceWithState;
    use std::default::Default;

    #[derive(Default, Debug, PartialEq, Eq)]
    struct TestVoice {
        index: usize,
        is_playing: bool,
    }

    impl Voice for TestVoice {
        fn is_playing(&self) -> bool {
            self.is_playing
        }
    }

    impl TestVoice {
        fn new(i: usize) -> Self {
            TestVoice {
                index: i,
                is_playing: false,
            }
        }
    }

    #[test]
    fn test_simple_voice_stealer_find_idle_voice() {
        let number_of_voices = 3;
        let mut voices_with_state = vec![];
        let mut simple_voice_stealer = SimpleVoiceStealer::<TestVoice>::new();
        for i in 0..number_of_voices {
            voices_with_state.push(VoiceWithState {
                voice: TestVoice::new(i),
                state: SimpleVoiceStealerState::default(),
            });
        }

        {
            let idle_voice = simple_voice_stealer.find_idle_voice(&mut voices_with_state, 0);
            assert_eq!(idle_voice.voice.index, 0);
        }
        voices_with_state[0].voice.is_playing = true;
        simple_voice_stealer.mark_voice_as_active(&mut voices_with_state[0], 0);
        {
            let idle_voice = simple_voice_stealer.find_idle_voice(&mut voices_with_state, 0);
            assert_eq!(idle_voice.voice.index, 1);
        }
        voices_with_state[1].voice.is_playing = true;
        simple_voice_stealer.mark_voice_as_active(&mut voices_with_state[1], 1);
        {
            let idle_voice = simple_voice_stealer.find_idle_voice(&mut voices_with_state, 0);
            assert_eq!(idle_voice.voice.index, 2);
        }
        voices_with_state[2].voice.is_playing = true;
        simple_voice_stealer.mark_voice_as_active(&mut voices_with_state[2], 2);
        {
            let idle_voice = simple_voice_stealer.find_idle_voice(&mut voices_with_state, 0);
            assert_eq!(idle_voice.voice.index, 0);
        }
    }

    #[test]
    fn test_simple_voice_stealer_find_voice_playing_note() {
        let number_of_voices = 3;
        let mut voices_with_state = vec![];
        let mut simple_voice_stealer = SimpleVoiceStealer::<TestVoice>::new();
        for i in 0..number_of_voices {
            voices_with_state.push(VoiceWithState {
                voice: TestVoice::new(i),
                state: SimpleVoiceStealerState::default(),
            });
        }

        {
            let voice_playing =
                simple_voice_stealer.find_voice_playing_note(&mut voices_with_state, 0);
            assert_eq!(voice_playing, None);
        }
        voices_with_state[2].voice.is_playing = true;
        simple_voice_stealer.mark_voice_as_active(&mut voices_with_state[2], 2);
        {
            {
                let voice_playing =
                    simple_voice_stealer.find_voice_playing_note(&mut voices_with_state, 2);
                match voice_playing {
                    None => unreachable!(),
                    Some(v) => assert_eq!(v.voice.index, 2),
                }
            }
            {
                let voice_idle =
                    simple_voice_stealer.find_voice_playing_note(&mut voices_with_state, 1);
                assert_eq!(voice_idle, None);
            }
        }

        voices_with_state[1].voice.is_playing = true;
        simple_voice_stealer.mark_voice_as_active(&mut voices_with_state[1], 1);
        {
            {
                let voice_playing =
                    simple_voice_stealer.find_voice_playing_note(&mut voices_with_state, 1);
                match voice_playing {
                    None => unreachable!(),
                    Some(v) => assert_eq!(v.voice.index, 1),
                }
            }
            {
                let voice_idle =
                    simple_voice_stealer.find_voice_playing_note(&mut voices_with_state, 0);
                assert_eq!(voice_idle, None);
            }
        }

        voices_with_state[0].voice.is_playing = true;
        simple_voice_stealer.mark_voice_as_active(&mut voices_with_state[0], 0);
        {
            let voice_playing =
                simple_voice_stealer.find_voice_playing_note(&mut voices_with_state, 0);
            match voice_playing {
                None => unreachable!(),
                Some(v) => assert_eq!(v.voice.index, 0),
            }
        }
    }
}<|MERGE_RESOLUTION|>--- conflicted
+++ resolved
@@ -95,13 +95,6 @@
     }
 }
 
-<<<<<<< HEAD
-impl<'e, Vc, VSM, U, C> Plugin<Event<RawMidiEvent<'e>, U>, C> for Polyphonic<Vc, VSM>
-where
-    VSM: VoiceStealMode<V = Vc>,
-    Vc: Voice,
-    for<'a> VSM::V: Plugin<Event<RawMidiEvent<'a>, U>, C>,
-=======
 /// This struct defines what should happen with an event in a polyphonic instrument
 #[derive(Clone, Copy, PartialEq, Eq, Debug)]
 pub enum EventType {
@@ -140,12 +133,11 @@
     }
 }
 
-impl<'e, Vc, E, VSM> Plugin<E> for Polyphonic<Vc, VSM>
-where
-    VSM: VoiceStealMode<V = Vc>,
-    Vc: Plugin<E> + Voice,
-    E: PolyphonicEvent
->>>>>>> 7471423d
+impl<'e, Vc, E, VSM, C> Plugin<E, C> for Polyphonic<Vc, VSM>
+    where
+        VSM: VoiceStealMode<V = Vc>,
+        Vc: Plugin<E, C> + Voice,
+        E: PolyphonicEvent
 {
     const NAME: &'static str = Vc::NAME;
     const MAX_NUMBER_OF_AUDIO_INPUTS: usize = Vc::MAX_NUMBER_OF_AUDIO_INPUTS;
@@ -176,60 +168,40 @@
         }
     }
 
-<<<<<<< HEAD
-    fn handle_event(&mut self, event: &Event<RawMidiEvent<'e>, U>, context: &mut C) {
-        if let Event::Timed {
-            samples: _,
-            event: raw,
-        } = event
-        {
-            let note_data = NoteData::data(raw.data);
-            let mut voice;
-            if note_data.state == NoteState::On {
-=======
-    fn handle_event(&mut self, event: &E) {
+    fn handle_event(&mut self, event: &E, context: &mut C) {
         match event.event_type() {
             EventType::Broadcast => {
                 for mut voice in self.voices.iter_mut() {
-                    voice.voice.handle_event(&event);
+                    voice.voice.handle_event(&event, context);
                 }
             },
             EventType::VoiceSpecific {tone} => {
                 if let Some(v) = self
                     .voice_steal_mode
                     .find_voice_playing_note(&mut self.voices, tone) {
-                    v.voice.handle_event(event);
+                    v.voice.handle_event(event, context);
                 } else {
                     info!("Voice with tone {} cannot be found, dropping event.", tone);
                 }
             },
             EventType::NewVoice {tone} => {
->>>>>>> 7471423d
                 let v = self
                     .voice_steal_mode
                     .find_idle_voice(&mut self.voices, tone);
                 self.voice_steal_mode
                     .mark_voice_as_active(v, tone);
-                v.voice.handle_event(event);
+                v.voice.handle_event(event, context);
             },
             EventType::ReleaseVoice {tone} => {
                 if let Some(v) = self
                     .voice_steal_mode
                     .find_voice_playing_note(&mut self.voices, tone) {
                     self.voice_steal_mode.mark_voice_as_inactive(v);
-                    v.voice.handle_event(event);
+                    v.voice.handle_event(event, context);
                 } else {
                     info!("Voice with tone {} cannot be found, dropping 'release voice' event.", tone);
                 }
             }
-<<<<<<< HEAD
-            voice.handle_event(&event, context);
-        } else {
-            for mut voice in self.voices.iter_mut() {
-                voice.voice.handle_event(&event, context);
-            }
-=======
->>>>>>> 7471423d
         }
     }
 }
