//! # Rsynth
//! The `rsynth` crate makes it easier to write software synthesizers.
//!
//! # The `Plugin` trait
//! The functionality of the plugin that is common to all back-ends is defined
//! by the [`Plugin`] trait.
//!
//! # Back-ends
//! `rsynth` currently supports two back-ends:
//!
//! * [`jack`]
//! * [`vst`]
//!
//! In order to support a specific back-end, plugins may additionally need
//! to implement a backend-specific trait on top of the `Plugin` trait. See the
//! documentation of each back-end for more information.
//!
//! # Middleware
//! You can add features, such as polyphony, to your plug-in by using middleware.
//! Typically, suppose `M` is middleware and your plugin `P` implement the `Plugin` trait and
//! any other backend-specific trait, then `M<P>` also implements the `Plugin` trait
//! and the backend-specific traits `P` implements.
//! Currently, supported middleware is
//!
//! * [`Polyphony`]
//! * [`ZeroInit`]
//!
//! [`Plugin`]: ./backend/trait.Plugin.html
//! [`jack`]: ./backend/jack_backend/index.html
//! [`vst`]: ./backend/vst_backend/index.html
//! [`Polyphony`]: ./middleware/polyphony/index.html
//! [`ZeroInit`]: ./middleware/zero_init/index.html
#[macro_use]
extern crate log;
extern crate asprim;
extern crate core;
#[cfg(feature = "jack-backend")]
extern crate jack;
extern crate num;
extern crate num_traits;
extern crate vst;

<<<<<<< HEAD
#[macro_use]
pub mod downcast;

pub mod dev_utilities;

=======
pub mod dev_utilities;
pub mod event;
>>>>>>> 1f12ed3a
pub mod backend;
pub mod dsp;
pub mod envelope;
pub mod middleware;
pub mod note;
pub mod point;
pub mod synth;

use asprim::AsPrim;
use num_traits::Float;

/// The trait that all plugins need to implement.
/// The type parameter `E` represents the type of events the plugin supports.
pub trait Plugin<E> {
    /// The name of the plugin.
    const NAME: &'static str;

    /// The maximum number of audio inputs.
    const MAX_NUMBER_OF_AUDIO_INPUTS: usize;

    /// The maximum number of audio outputs.
    const MAX_NUMBER_OF_AUDIO_OUTPUTS: usize;

    /// The name of the audio input with the given index.
    /// Note: you may not provide an empty string to the Jack backend.
    fn audio_input_name(index: usize) -> String;

    /// The name of the audio output with the given index.
    /// Note: you may not provide an empty string to the Jack backend.
    fn audio_output_name(index: usize) -> String;

    /// Called when the sample-rate changes.
    /// The backend should ensure that this function is called before
    /// any other.
    fn set_sample_rate(&mut self, sample_rate: f64);

    /// This function is the core of the plugin.
    /// It is called repeatedly for subsequent buffers.
    /// The length of `inputs` is guaranteed to be smaller than or equal to
    /// `Self::MAX_NUMBER_OF_AUDIO_INPUTS`.
    /// The length of `outputs` is guaranteed to be smaller than or equal to
    /// `Self::MAX_NUMBER_OF_AUDIO_OUTPUTS`.
    /// The lengths of all elements of `inputs` and the lengths of all elements of `outputs`
    /// are all guaranteed to equal to each other.
    /// This shared length can however be different for subsequent calls to `render_buffer`.
    //Right now, the `render_buffer` function is generic over floats. How do we specialize
    //  if we want to use SIMD?
    fn render_buffer<F>(&mut self, inputs: &[&[F]], outputs: &mut [&mut [F]])
        where
            F: Float + AsPrim;

    /// This function is called for each event.
    fn handle_event(&mut self, event: &E);
}

/// Utilities to handle both polyphonic and monophonic plugins.
pub mod output_mode {
    use num_traits::Float;

    /// Defines a method to set an output sample.
    pub trait OutputMode: Default {
        fn set<F>(f: &mut F, value: F)
            where
                F: Float;
    }

    /// Output by adding the sample to what is already in the output.
    /// Useful in a polyphonic context.
    #[derive(Default)]
    pub struct Additive {}

    impl OutputMode for Additive {
        #[inline(always)]
        fn set<F>(f: &mut F, value: F)
            where
                F: Float,
        {
            *f = *f + value;
        }
    }

    /// Output by replacing what is already in the output by the given value.
    /// Useful in a monophonic context.
    #[derive(Default)]
    pub struct Substitution {}

    impl OutputMode for Substitution {
        #[inline(always)]
        fn set<F>(f: &mut F, value: F)
            where
                F: Float,
        {
            *f = value;
        }
    }
}

/// A trait for defining middleware that can work with different back-ends.
///
/// Suppose `M` is middleware and a plugin `P` implements the `Plugin` trait and
/// another backend-specific trait. Then a blanket impl defined for the backend
/// will ensure that `M<P>` will also implement the backend-specific trait if
/// `M<P>' implements `Transparent<Inner=P>`
pub trait Transparent {
    type Inner;
    fn get(&self) -> &Self::Inner;
    fn get_mut(&mut self) -> &mut Self::Inner;
}<|MERGE_RESOLUTION|>--- conflicted
+++ resolved
@@ -25,7 +25,7 @@
 //! * [`Polyphony`]
 //! * [`ZeroInit`]
 //!
-//! [`Plugin`]: ./backend/trait.Plugin.html
+//! [`Plugin`]: ./trait.Plugin.html
 //! [`jack`]: ./backend/jack_backend/index.html
 //! [`vst`]: ./backend/vst_backend/index.html
 //! [`Polyphony`]: ./middleware/polyphony/index.html
@@ -40,16 +40,10 @@
 extern crate num_traits;
 extern crate vst;
 
-<<<<<<< HEAD
 #[macro_use]
 pub mod downcast;
-
-pub mod dev_utilities;
-
-=======
 pub mod dev_utilities;
 pub mod event;
->>>>>>> 1f12ed3a
 pub mod backend;
 pub mod dsp;
 pub mod envelope;
@@ -63,7 +57,7 @@
 
 /// The trait that all plugins need to implement.
 /// The type parameter `E` represents the type of events the plugin supports.
-pub trait Plugin<E> {
+pub trait Plugin {
     /// The name of the plugin.
     const NAME: &'static str;
 
@@ -100,9 +94,6 @@
     fn render_buffer<F>(&mut self, inputs: &[&[F]], outputs: &mut [&mut [F]])
         where
             F: Float + AsPrim;
-
-    /// This function is called for each event.
-    fn handle_event(&mut self, event: &E);
 }
 
 /// Utilities to handle both polyphonic and monophonic plugins.
