--- conflicted
+++ resolved
@@ -182,11 +182,7 @@
 // etc., depending on what properties of the context the plugin wants to use.
 
 /// The trait that all plugins need to implement.
-<<<<<<< HEAD
 pub trait Plugin<C> {
-=======
-pub trait Plugin {
->>>>>>> 9021eb70
     /// The name of the plugin.
     const NAME: &'static str;
 
